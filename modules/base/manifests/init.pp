#/usr/local/etc/puppet/modules/base/manifests/init.pp

class base (
  $basepackages = [],
  $pkgprovider  = '',
) {

  $packages = hiera_array('base::basepackages', [])

  package { $packages:
    ensure =>  installed,
  }

  $hosts = hiera_hash('base::hosts', {})
  create_resources(host, $hosts)

  $perl_module = hiera_hash('perl::module', {})
  create_resources(perl::module, $perl_module)

  class { "base::install::${asfosname}::${asfosrelease}":
  }
}

<<<<<<< HEAD
 class base::remove_os_install_user (
   $osinstalluser  = undef,
   $osinstallgroup = undef,

) {

<<<<<<< HEAD
    user { "$osinstalluser: 
=======
    user { "$osinstalluser": 
>>>>>>> deployment
      ensure  => absent,
      require => Class['asf999::create_user'],
    }

<<<<<<< HEAD
    group { "$osinstallgroup:
=======
    group { "$osinstallgroup":
>>>>>>> deployment
      ensure  => absent,
      require => [User["$osinstalluser"], Class['asf999::create_user']],
    }


}

=======
>>>>>>> 9081c207
# to instantiate defined types (like snmpv3_user) via hiera we need to use
# create_resources to iterate across the hash

class base::snmp::createv3users {
  $v3userhash = hiera_hash('snmp::snmpv3_user',{})
  create_resources(snmp::snmpv3_user, $v3userhash)
}
<|MERGE_RESOLUTION|>--- conflicted
+++ resolved
@@ -21,39 +21,6 @@
   }
 }
 
-<<<<<<< HEAD
- class base::remove_os_install_user (
-   $osinstalluser  = undef,
-   $osinstallgroup = undef,
-
-) {
-
-<<<<<<< HEAD
-    user { "$osinstalluser: 
-=======
-    user { "$osinstalluser": 
->>>>>>> deployment
-      ensure  => absent,
-      require => Class['asf999::create_user'],
-    }
-
-<<<<<<< HEAD
-    group { "$osinstallgroup:
-=======
-    group { "$osinstallgroup":
->>>>>>> deployment
-      ensure  => absent,
-      require => [User["$osinstalluser"], Class['asf999::create_user']],
-    }
-
-
-}
-
-=======
->>>>>>> 9081c207
-# to instantiate defined types (like snmpv3_user) via hiera we need to use
-# create_resources to iterate across the hash
-
 class base::snmp::createv3users {
   $v3userhash = hiera_hash('snmp::snmpv3_user',{})
   create_resources(snmp::snmpv3_user, $v3userhash)
