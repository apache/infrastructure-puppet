--- conflicted
+++ resolved
@@ -13,10 +13,6 @@
 sonar.web.javaOpts=-server -Xmx512m -Xms128m -XX:+HeapDumpOnOutOfMemoryError -Djava.net.preferIPv4Stack=true
 
 sonar.log.level=DEBUG
-<<<<<<< HEAD
-
-=======
->>>>>>> 1075cd22
 
 # Below are unchanged defaults. Move them above this line if you change the default setting.
 
