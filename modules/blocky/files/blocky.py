#!/usr/bin/env python
#
# Licensed to the Apache Software Foundation (ASF) under one or more
# contributor license agreements.  See the NOTICE file distributed with
# this work for additional information regarding copyright ownership.
# The ASF licenses this file to You under the Apache License, Version 2.0
# (the "License"); you may not use this file except in compliance with
# the License.  You may obtain a copy of the License at
#
#     http://www.apache.org/licenses/LICENSE-2.0
#
# Unless required by applicable law or agreed to in writing, software
# distributed under the License is distributed on an "AS IS" BASIS,
# WITHOUT WARRANTIES OR CONDITIONS OF ANY KIND, either express or implied.
# See the License for the specific language governing permissions and
# limitations under the License.
#

# Blocky - ES aggregated ban thingy
#
# Example:
#  blocky.py --daemonize
#  requires blocky.cfg

import os
import sys
import time
import json
from threading import Thread
import atexit, signal
import subprocess, argparse, grp, pwd
import ConfigParser
import smtplib
import socket
import urllib
import syslog

syslog.openlog('blocky', logoption=syslog.LOG_PID, facility=syslog.LOG_LOCAL0)

config = ConfigParser.ConfigParser()

es = None
HOSTNAME = socket.gethostname()
if HOSTNAME.find(".apache.org") == -1:
    HOSTNAME = HOSTNAME + ".apache.org"
syslog.syslog(syslog.LOG_INFO, "Starting blocky on %s" % HOSTNAME)

class Daemonize:
<<<<<<< HEAD
    """A generic daemon class.

    Usage: subclass the daemon class and override the run() method."""

    def __init__(self, pidfile): self.pidfile = pidfile

    def daemonize(self):
        """Deamonize class. UNIX double fork mechanism."""

        try:
            pid = os.fork()
            if pid > 0:
                # exit first parent
                sys.exit(0)
        except OSError as err:
            sys.stderr.write('fork #1 failed: {0}\n'.format(err))
            sys.exit(1)

        # decouple from parent environment
        os.chdir('/')
        os.setsid()
        os.umask(0)

        # do second fork
        try:
            pid = os.fork()
            if pid > 0:

                # exit from second parent
                sys.exit(0)
        except OSError as err:
            sys.stderr.write('fork #2 failed: {0}\n'.format(err))
            sys.exit(1)

        # redirect standard file descriptors
        sys.stdout.flush()
        sys.stderr.flush()
        si = open(os.devnull, 'r')
        so = open(os.devnull, 'a+')
        se = open(os.devnull, 'a+')

        os.dup2(si.fileno(), sys.stdin.fileno())
        os.dup2(so.fileno(), sys.stdout.fileno())
        os.dup2(se.fileno(), sys.stderr.fileno())

        # write pidfile
        atexit.register(self.delpid)

        pid = str(os.getpid())
        with open(self.pidfile,'w+') as f:
            f.write(pid + '\n')

    def delpid(self):
        os.remove(self.pidfile)

    def start(self, args):
        """Start the daemon."""

        # Check for a pidfile to see if the daemon already runs
        try:
            with open(self.pidfile,'r') as pf:

                pid = int(pf.read().strip())
        except IOError:
            pid = None

        if pid:
            message = "pidfile {0} already exist. " + \
                            "Daemon already running?\n"
            sys.stderr.write(message.format(self.pidfile))
            sys.exit(1)

        # Start the daemon
        self.daemonize()
        self.run(args)

    def stop(self):
        """Stop the daemon."""

        # Get the pid from the pidfile
        try:
            with open(self.pidfile,'r') as pf:
                pid = int(pf.read().strip())
        except IOError:
            pid = None

        if not pid:
            message = "pidfile {0} does not exist. " + \
                            "Daemon not running?\n"
            sys.stderr.write(message.format(self.pidfile))
            return # not an error in a restart

        # Try killing the daemon process
        try:
            while 1:
                os.kill(pid, signal.SIGTERM)
                time.sleep(0.1)
        except OSError as err:
            e = str(err.args)
            if e.find("No such process") > 0:
                if os.path.exists(self.pidfile):
                    os.remove(self.pidfile)
            else:
                print (str(err.args))
                sys.exit(1)

    def restart(self):
        """Restart the daemon."""
        self.stop()
        self.start()

    def run(self):
        """You should override this method when you subclass Daemon.

        It will be called after the process has been daemonized by
        start() or restart()."""


def ban(ip, baddies, reason):
    "Ban a specific IP."

    try:
        # Check if we already have such a ban in place using iptables -C
        try:
            subprocess.check_call([
                "iptables",
                "-C", "INPUT",
                "-s", ip,
                "-j", "DROP",
                "-m", "comment",
                "--comment",
                "Banned by Blocky"
                ])
            # If we reach this point, the rule exists, no need to re-add it
        except subprocess.CalledProcessError as err:
            # We're here which means the rule didn't exist, so let's add it!
            subprocess.check_call([
                "iptables",
                "-A", "INPUT",
                "-s", ip,
                "-j", "DROP",
                "-m", "comment",
                "--comment",
                "Banned by Blocky"
                ])
            message = """%s banned %s (%s) - Unban with: sudo iptables -D INPUT -s %s -j DROP -m comment --comment "Banned by Blocky"\n""" % (HOSTNAME, ip, reason, ip)
            syslog.syslog(syslog.LOG_INFO, message)
    except Exception as err:
        syslog.syslog(syslog.LOG_INFO, "Blocky encountered an error: " + str(err))
    baddies[ip] = time.time()


def unban(ip, baddies):
    "Unban a specific IP."

    baddies[ip] = time.time()

    # Check if we already have such a ban in place using iptables -C
    try:
        subprocess.check_call([
            "iptables",
            "-C", "INPUT",
            "-s", ip,
            "-j", "DROP",
            "-m", "comment",
            "--comment",
            "Banned by Blocky"
            ])

        # If we reach this point, the rule exists, and we can remove it
        syslog.syslog(syslog.LOG_INFO, "Unbanning %s" % ip)
        subprocess.check_call([
            "iptables",
            "-D", "INPUT",
            "-s", ip,
            "-j", "DROP",
            "-m", "comment",
            "--comment", "Banned by Blocky"
            ])
        message = """From: Blocky <blocky@no-reply@apache.org>
=======
	"""A generic daemon class.

	Usage: subclass the daemon class and override the run() method."""

	def __init__(self, pidfile): self.pidfile = pidfile

	def daemonize(self):
		"""Deamonize class. UNIX double fork mechanism."""

		try:
			pid = os.fork()
			if pid > 0:
				# exit first parent
				sys.exit(0)
		except OSError as err:
			sys.stderr.write('fork #1 failed: {0}\n'.format(err))
			sys.exit(1)

		# decouple from parent environment
		os.chdir('/')
		os.setsid()
		os.umask(0)

		# do second fork
		try:
			pid = os.fork()
			if pid > 0:

				# exit from second parent
				sys.exit(0)
		except OSError as err:
			sys.stderr.write('fork #2 failed: {0}\n'.format(err))
			sys.exit(1)

		# redirect standard file descriptors
		sys.stdout.flush()
		sys.stderr.flush()
		si = open(os.devnull, 'r')
		so = open(os.devnull, 'a+')
		se = open(os.devnull, 'a+')

		os.dup2(si.fileno(), sys.stdin.fileno())
		os.dup2(so.fileno(), sys.stdout.fileno())
		os.dup2(se.fileno(), sys.stderr.fileno())

		# write pidfile
		atexit.register(self.delpid)

		pid = str(os.getpid())
		with open(self.pidfile,'w+') as f:
			f.write(pid + '\n')

	def delpid(self):
		os.remove(self.pidfile)

	def start(self, args):
		"""Start the daemon."""

		# Check for a pidfile to see if the daemon already runs
		try:
			with open(self.pidfile,'r') as pf:

				pid = int(pf.read().strip())
		except IOError:
			pid = None

		if pid:
			message = "pidfile {0} already exist. " + \
							"Daemon already running?\n"
			sys.stderr.write(message.format(self.pidfile))
			sys.exit(1)

		# Start the daemon
		self.daemonize()
		self.run(args)

	def stop(self):
		"""Stop the daemon."""

		# Get the pid from the pidfile
		try:
			with open(self.pidfile,'r') as pf:
				pid = int(pf.read().strip())
		except IOError:
			pid = None

		if not pid:
			message = "pidfile {0} does not exist. " + \
							"Daemon not running?\n"
			sys.stderr.write(message.format(self.pidfile))
			return # not an error in a restart

		# Try killing the daemon process
		try:
			while 1:
				os.kill(pid, signal.SIGTERM)
				time.sleep(0.1)
		except OSError as err:
			e = str(err.args)
			if e.find("No such process") > 0:
				if os.path.exists(self.pidfile):
					os.remove(self.pidfile)
			else:
				print (str(err.args))
				sys.exit(1)

	def restart(self):
		"""Restart the daemon."""
		self.stop()
		self.start()

	def run(self):
		"""You should override this method when you subclass Daemon.

		It will be called after the process has been daemonized by
		start() or restart()."""



class Blocky(Thread):
	def run(self):
		baddies = {}
		while True:
			try:
				js = json.loads(urllib.urlopen(config.get('aggregator','uri')).read())
				for baddie in js:
			# Got a new one?? :)
					i = baddie['ip'].strip()
					ta = baddie['target']
					if not i in baddies and (ta == hostname or ta == '*') and not 'unban' in baddie:
						r = baddie['reason'] if 'reason' in baddie else 'Unknown reason'
						try:
							# Check if we already have such a ban in place using iptables -C
							try:
								subprocess.check_call([
									"/sbin/iptables",
									"-C", "INPUT",
									"-s", i,
									"-j", "DROP",
									"-m", "comment",
									"--comment",
									"Banned by Blocky"
									])
								# If we reach this point, the rule exists, no need to re-add it
							except subprocess.CalledProcessError as err:
								# We're here which means the rule didn't exist, so let's add it!
								subprocess.check_call([
									"/sbin/iptables",
									"-A", "INPUT",
									"-s", i,
									"-j", "DROP",
									"-m", "comment",
									"--comment",
									"Banned by Blocky"
									])
								message = """%s banned %s (%s) - Unban with: sudo /sbin/iptables -D INPUT -s %s -j DROP -m comment --comment "Banned by Blocky"\n""" % (hostname, i, r, i)
								syslog.syslog(syslog.LOG_INFO, message)
						except Exception as err:
							syslog.syslog(syslog.LOG_INFO, "Blocky encountered an error: " + str(err))
						baddies[i] = time.time()
					elif (not i in baddies or (i in baddies and (time.time() - baddies[i]) > 1800)) and (ta == hostname or ta == '*') and 'unban' in baddie and baddie['unban'] == True:
						baddies[i] = time.time()
						r = baddie['reason'] if 'reason' in baddie else 'Unknown reason'
						# Check if we already have such a ban in place using iptables -C
						try:
							subprocess.check_call([
								"/sbin/iptables",
								"-C", "INPUT",
								"-s", i,
								"-j", "DROP",
								"-m", "comment",
								"--comment",
								"Banned by Blocky"
								])
							# If we reach this point, the rule exists, and we can remove it
							syslog.syslog(syslog.LOG_INFO, "Unbanning %s" % i)
							subprocess.check_call([
								"/sbin/iptables",
								"-D", "INPUT",
								"-s", i,
								"-j", "DROP",
								"-m", "comment",
								"--comment", "Banned by Blocky"
								])
							message = """From: Blocky <blocky@no-reply@apache.org>
>>>>>>> 2099974f
To: Apache Infrastructure Root <root@apache.org>
Reply-To: root@apache.org
Subject: [Blocky] Unbanned %s on %s.

Hi, this is %s.
I have just unbanned %s on this machine due to leniency
from the Blocky master server.

With regards,
Blocky.
    """ % (ip, HOSTNAME, HOSTNAME, ip)

        smtpObj = smtplib.SMTP('localhost')
        smtpObj.sendmail("blocky@" + HOSTNAME, ['root@apache.org'], message)

    except Exception as err:
        pass

    if ip in baddies:
        del baddies[ip]


class Blocky(Thread):
    def run(self):
        baddies = {}
        while True:
            try:
                js = json.loads(urllib.urlopen(config.get('aggregator','uri')).read())
                for baddie in js:
                    # Got a new one?? :)
                    i = baddie['ip']
                    ta = baddie['target']
                    if not i in baddies and (ta == HOSTNAME or ta == '*') and not 'unban' in baddie:
                        reason = baddie.get('reason', 'Unknown reason')
                        ban(i, baddies, reason)
                    elif (not i in baddies or (i in baddies and (time.time() - baddies[i]) > 1800)) and (ta == HOSTNAME or ta == '*') and 'unban' in baddie and baddie['unban'] == True:
                        unban(i, baddies)

                time.sleep(180)
            except Exception as err:
                syslog.syslog(syslog.LOG_INFO, "Error while running ban check: %s" % err)
                time.sleep(180) # Don't loop every 5ms if we hit a snag!



parser = argparse.ArgumentParser(description='Command line options.')
parser.add_argument('--user', dest='user', type=str, nargs=1,
                    help='Optional user to run Blocky as')
parser.add_argument('--group', dest='group', type=str, nargs=1,
                    help='Optional group to run Blocky as')
parser.add_argument('--pidfile', dest='pidfile', type=str, nargs=1,
                    help='Optional pid file location')
parser.add_argument('--daemonize', dest='daemon', action='store_true',
                    help='Run as a daemon')
parser.add_argument('--stop', dest='kill', action='store_true',
                    help='Kill the currently running Blocky process')
args = parser.parse_args()

pidfile = "/var/run/blocky.pid"
if args.pidfile and len(args.pidfile) > 2:
    pidfile = args.pidfile

def main():

    if args.group and len(args.group) > 0:
        gid = grp.getgrnam(args.group[0])
        os.setgid(gid[2])

    if args.user and len(args.user) > 0:
        print("Switching to user %s" % args.user[0])
        uid = pwd.getpwnam(args.user[0])[2]
        os.setuid(uid)

    blocky = Blocky()
    blocky.start()


## Daemon class
class MyDaemon(Daemonize):
    def run(self, args):
        main()

# Get started!
if args.kill:
    print("Stopping Blocky")
    daemon = MyDaemon(pidfile)
    daemon.stop()
else:
    config.read("blocky.cfg")

    if args.daemon:
        print("Daemonizing...")
        daemon = MyDaemon(pidfile)
        daemon.start(args)
    else:
        main()<|MERGE_RESOLUTION|>--- conflicted
+++ resolved
@@ -46,7 +46,6 @@
 syslog.syslog(syslog.LOG_INFO, "Starting blocky on %s" % HOSTNAME)
 
 class Daemonize:
-<<<<<<< HEAD
     """A generic daemon class.
 
     Usage: subclass the daemon class and override the run() method."""
@@ -227,193 +226,6 @@
             "--comment", "Banned by Blocky"
             ])
         message = """From: Blocky <blocky@no-reply@apache.org>
-=======
-	"""A generic daemon class.
-
-	Usage: subclass the daemon class and override the run() method."""
-
-	def __init__(self, pidfile): self.pidfile = pidfile
-
-	def daemonize(self):
-		"""Deamonize class. UNIX double fork mechanism."""
-
-		try:
-			pid = os.fork()
-			if pid > 0:
-				# exit first parent
-				sys.exit(0)
-		except OSError as err:
-			sys.stderr.write('fork #1 failed: {0}\n'.format(err))
-			sys.exit(1)
-
-		# decouple from parent environment
-		os.chdir('/')
-		os.setsid()
-		os.umask(0)
-
-		# do second fork
-		try:
-			pid = os.fork()
-			if pid > 0:
-
-				# exit from second parent
-				sys.exit(0)
-		except OSError as err:
-			sys.stderr.write('fork #2 failed: {0}\n'.format(err))
-			sys.exit(1)
-
-		# redirect standard file descriptors
-		sys.stdout.flush()
-		sys.stderr.flush()
-		si = open(os.devnull, 'r')
-		so = open(os.devnull, 'a+')
-		se = open(os.devnull, 'a+')
-
-		os.dup2(si.fileno(), sys.stdin.fileno())
-		os.dup2(so.fileno(), sys.stdout.fileno())
-		os.dup2(se.fileno(), sys.stderr.fileno())
-
-		# write pidfile
-		atexit.register(self.delpid)
-
-		pid = str(os.getpid())
-		with open(self.pidfile,'w+') as f:
-			f.write(pid + '\n')
-
-	def delpid(self):
-		os.remove(self.pidfile)
-
-	def start(self, args):
-		"""Start the daemon."""
-
-		# Check for a pidfile to see if the daemon already runs
-		try:
-			with open(self.pidfile,'r') as pf:
-
-				pid = int(pf.read().strip())
-		except IOError:
-			pid = None
-
-		if pid:
-			message = "pidfile {0} already exist. " + \
-							"Daemon already running?\n"
-			sys.stderr.write(message.format(self.pidfile))
-			sys.exit(1)
-
-		# Start the daemon
-		self.daemonize()
-		self.run(args)
-
-	def stop(self):
-		"""Stop the daemon."""
-
-		# Get the pid from the pidfile
-		try:
-			with open(self.pidfile,'r') as pf:
-				pid = int(pf.read().strip())
-		except IOError:
-			pid = None
-
-		if not pid:
-			message = "pidfile {0} does not exist. " + \
-							"Daemon not running?\n"
-			sys.stderr.write(message.format(self.pidfile))
-			return # not an error in a restart
-
-		# Try killing the daemon process
-		try:
-			while 1:
-				os.kill(pid, signal.SIGTERM)
-				time.sleep(0.1)
-		except OSError as err:
-			e = str(err.args)
-			if e.find("No such process") > 0:
-				if os.path.exists(self.pidfile):
-					os.remove(self.pidfile)
-			else:
-				print (str(err.args))
-				sys.exit(1)
-
-	def restart(self):
-		"""Restart the daemon."""
-		self.stop()
-		self.start()
-
-	def run(self):
-		"""You should override this method when you subclass Daemon.
-
-		It will be called after the process has been daemonized by
-		start() or restart()."""
-
-
-
-class Blocky(Thread):
-	def run(self):
-		baddies = {}
-		while True:
-			try:
-				js = json.loads(urllib.urlopen(config.get('aggregator','uri')).read())
-				for baddie in js:
-			# Got a new one?? :)
-					i = baddie['ip'].strip()
-					ta = baddie['target']
-					if not i in baddies and (ta == hostname or ta == '*') and not 'unban' in baddie:
-						r = baddie['reason'] if 'reason' in baddie else 'Unknown reason'
-						try:
-							# Check if we already have such a ban in place using iptables -C
-							try:
-								subprocess.check_call([
-									"/sbin/iptables",
-									"-C", "INPUT",
-									"-s", i,
-									"-j", "DROP",
-									"-m", "comment",
-									"--comment",
-									"Banned by Blocky"
-									])
-								# If we reach this point, the rule exists, no need to re-add it
-							except subprocess.CalledProcessError as err:
-								# We're here which means the rule didn't exist, so let's add it!
-								subprocess.check_call([
-									"/sbin/iptables",
-									"-A", "INPUT",
-									"-s", i,
-									"-j", "DROP",
-									"-m", "comment",
-									"--comment",
-									"Banned by Blocky"
-									])
-								message = """%s banned %s (%s) - Unban with: sudo /sbin/iptables -D INPUT -s %s -j DROP -m comment --comment "Banned by Blocky"\n""" % (hostname, i, r, i)
-								syslog.syslog(syslog.LOG_INFO, message)
-						except Exception as err:
-							syslog.syslog(syslog.LOG_INFO, "Blocky encountered an error: " + str(err))
-						baddies[i] = time.time()
-					elif (not i in baddies or (i in baddies and (time.time() - baddies[i]) > 1800)) and (ta == hostname or ta == '*') and 'unban' in baddie and baddie['unban'] == True:
-						baddies[i] = time.time()
-						r = baddie['reason'] if 'reason' in baddie else 'Unknown reason'
-						# Check if we already have such a ban in place using iptables -C
-						try:
-							subprocess.check_call([
-								"/sbin/iptables",
-								"-C", "INPUT",
-								"-s", i,
-								"-j", "DROP",
-								"-m", "comment",
-								"--comment",
-								"Banned by Blocky"
-								])
-							# If we reach this point, the rule exists, and we can remove it
-							syslog.syslog(syslog.LOG_INFO, "Unbanning %s" % i)
-							subprocess.check_call([
-								"/sbin/iptables",
-								"-D", "INPUT",
-								"-s", i,
-								"-j", "DROP",
-								"-m", "comment",
-								"--comment", "Banned by Blocky"
-								])
-							message = """From: Blocky <blocky@no-reply@apache.org>
->>>>>>> 2099974f
 To: Apache Infrastructure Root <root@apache.org>
 Reply-To: root@apache.org
 Subject: [Blocky] Unbanned %s on %s.
@@ -444,7 +256,7 @@
                 js = json.loads(urllib.urlopen(config.get('aggregator','uri')).read())
                 for baddie in js:
                     # Got a new one?? :)
-                    i = baddie['ip']
+                    i = baddie['ip'].strip()
                     ta = baddie['target']
                     if not i in baddies and (ta == HOSTNAME or ta == '*') and not 'unban' in baddie:
                         reason = baddie.get('reason', 'Unknown reason')
