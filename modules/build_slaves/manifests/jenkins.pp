#/etc/puppet/modules/build_slaves/manifests/jenkins.pp

include apt

class build_slaves::jenkins (
  $nexus_password   = '',
  $npmrc_password    = '',
  $jenkins_pub_key  = '',
  $jenkins_packages = [],
  $tools = ["ant","clover","findbugs","forrest","java","jiracli","maven"],
  $ant = ["apache-ant-1.9.4"],
  $clover = ["clover-ant-4.1.1"],
  $findbugs = ["findbugs-2.0.3"],
  $forrest = ["apache-forrest-0.9"],
  $jiracli = ["jira-cli-2.1.0"],
  $maven_old = ["apache-maven-2.2.1","apache-maven-3.0.4","apache-maven-3.2.1"],
  $maven = ["apache-maven-3.3.9"],
  $java_jenkins = ['jdk1.5.0_17-32','jdk1.5.0_17-64','jdk1.5.0_22-32','jdk1.5.0_22-64','jdk1.6.0_11-32','jdk1.6.0_11-64','jdk1.6.0_20-32','jdk1.6.0_20-32-unlimited-security','jdk1.6.0_20-64','jdk1.6.0_27-32','jdk1.6.0_27-64','jdk1.6.0_45-32','jdk1.6.0_45-64','jdk1.7.0_04','jdk1.7.0_25-32','jdk1.7.0_25-64','jdk1.7.0-32','jdk1.7.0_55','jdk1.7.0-64','jdk1.8.0'],
  $java_asfpackages = ['jdk1.7.0_79-unlimited-security','jdk1.8.0_66-unlimited-security', 'jdk1.8.0_92'],
) {

  require stdlib
  require build_slaves

  define build_slaves::mkdir_tools ($tool = $title) {
    file {"/home/jenkins/tools/$tool":
      ensure => directory,
      owner  => 'jenkins',
      group  => 'jenkins',
    }
  }

  define build_slaves::symlink_ant ($ant_version = $title) {
    file {"/home/jenkins/tools/ant/$ant_version":
      ensure => link,
      target => "/usr/local/jenkins/ant/$ant_version",
    }
  }
 
  define build_slaves::symlink_findbugs ($findbugs_version = $title) {
    file {"/home/jenkins/tools/findbugs/$findbugs_version":
      ensure => link,
      target => "/usr/local/jenkins/findbugs/$findbugs_version",
    }
  }
 
  define build_slaves::symlink_forrest ($forrest_version = $title) {
    file {"/home/jenkins/tools/forrest/$forrest_version":
      ensure => link,
      target => "/usr/local/jenkins/forrest/$forrest_version",
    }
  }
 
  define build_slaves::symlink_jiracli ($jiracli_version = $title) {
    file {"/home/jenkins/tools/jiracli/$jiracli_version":
      ensure => link,
      target => "/usr/local/jenkins/jiracli/$jiracli_version",
    }
  }

  define build_slaves::symlink_maven_old ($maven_old_version = $title) {
    file {"/home/jenkins/tools/maven/$maven_old_version":
      ensure => link,
      target => "/usr/local/jenkins/maven/$maven_old_version",
    }
  }

  define build_slaves::symlink_maven ($maven_version = $title) {
    file {"/home/jenkins/tools/maven/$maven_version":
      ensure => link,
      target => "/usr/local/asfpackages/maven/$maven_version",
    }
  }
 
  define build_slaves::symlink_jenkins ($javaj = $title) {
    file {"/home/jenkins/tools/java/$javaj":
      ensure => link,
      target => "/usr/local/jenkins/java/$javaj",
    }
  }

  define build_slaves::symlink_asfpackages ($javaa = $title) {
    file {"/home/jenkins/tools/java/$javaa":
      ensure => link,
      target => "/usr/local/asfpackages/java/$javaa",
    }
  }

  apt::ppa { 'ppa:ubuntu-lxc/lxd-stable': 
    ensure => present,
  }->

  package { 'golang':
    ensure => latest,
  }

  group { 'jenkins':
    ensure => present,
  }

  group { 'docker':
    ensure => present,
  }->

  user { 'jenkins':
    ensure     => present,
    require    => Group['jenkins'],
    shell      => '/bin/bash',
    managehome => true,
    groups     => ['docker', 'jenkins'],
  }

  file { '/home/jenkins/env.sh':
    ensure => present,
    mode   => '0755',
    source => 'puppet:///modules/build_slaves/jenkins_env.sh',
    owner  => 'jenkins',
    group  => 'jenkins',
  }

  file { '/etc/ssh/ssh_keys/jenkins.pub':
    ensure  => present,
    mode    => '0640',
    source  => 'puppet:///modules/build_slaves/jenkins.pub',
    owner   => 'jenkins',
    group   => 'root',
  }

  file { '/home/jenkins/.m2':
    ensure  => directory,
    require => User['jenkins'],
    owner   => 'jenkins',
    group   => 'jenkins',
    mode    => '0755'
  }

  file { '/home/jenkins/.buildr':
    ensure  => directory,
    require => User['jenkins'],
    owner   => 'jenkins',
    group   => 'jenkins',
    mode    => '0755'
  }

  file { '/home/jenkins/.m2/settings.xml':
    ensure  => present,
    require => File['/home/jenkins/.m2'],
    path    => '/home/jenkins/.m2/settings.xml',
    owner   => 'jenkins',
    group   => 'jenkins',
    mode    => '0640',
    content => template('build_slaves/m2_settings.erb')
  }

  file { '/home/jenkins/.m2/toolchains.xml':
    ensure  => present,
    require => File['/home/jenkins/.m2'],
    path    => '/home/jenkins/.m2/toolchains.xml',
    owner   => 'jenkins',
    group   => 'jenkins',
    mode    => '0640',
    source => 'puppet:///modules/build_slaves/toolchains.xml',
  }

  file { '/home/jenkins/.buildr/settings.yaml':
    ensure  => present,
    require => File['/home/jenkins/.buildr'],
    path    => '/home/jenkins/.buildr/settings.yaml',
    owner   => 'jenkins',
    group   => 'jenkins',
    mode    => '0640',
    content => template('build_slaves/buildr_settings.erb')
  }

  file { '/home/jenkins/.npmrc':
    ensure  => present,
    path    => '/home/jenkins/.npmrc',
    owner   => 'jenkins',
    group   => 'jenkins',
    mode    => '0640',
    content => template('build_slaves/npmrc.erb')
  }

  file { '/etc/security/limits.d/jenkins.conf':
    ensure  => file,
    owner   => root,
    group   => root,
    mode    => '0644',
    source  => 'puppet:///modules/build_slaves/jenkins_limits.conf',
    require => File['/etc/security/limits.d'],
  }

  file_line { 'USERGROUPS_ENAB':
    path  => '/etc/login.defs',
    line  => 'USERGROUPS_ENAB no',
    match => '^USERGROUPS_ENAB.*'
  }

  file {"/home/jenkins/tools/":
    ensure  => 'directory',
    owner   => 'jenkins',
    group   => 'jenkins',
    mode    => '0755',
  }->

  build_slaves::mkdir_tools { $tools: }

	
  package { $jenkins_packages:
    ensure   => latest,
  }->

  build_slaves::symlink_ant          { $ant: }
  build_slaves::symlink_findbugs     { $findbugs: }
  build_slaves::symlink_forrest      { $forrest: }
  build_slaves::symlink_jiracli      { $jiracli: }
  build_slaves::symlink_maven_old    { $maven_old: }
  build_slaves::symlink_maven        { $maven: }
  build_slaves::symlink_jenkins { $java_jenkins: }
  build_slaves::symlink_asfpackages  { $java_asfpackages: }

<<<<<<< HEAD
  file { "/usr/local/jenkins/tools/java/ibm-1.7-64":
=======
  file { "/home/jenkins/tools/java/ibm-1.7-64":
>>>>>>> b6cb9824
    ensure => link,
    target => "/usr/local/asfpackages/java/ibm-java-x86_64-70",
  }

  file { "/home/jenkins/tools/ant/latest":
    ensure => link,
    target => "/usr/local/jenkins/ant/apache-ant-1.9.4",
  }

  file { "/home/jenkins/tools/findbugs/latest":
    ensure => link,
    target => "/usr/local/jenkins/findbugs/findbugs-2.0.3",
  }

  file { "/home/jenkins/tools/forrest/latest":
    ensure => link,
    target => "/usr/local/jenkins/forrest/apache-forrest-0.9",
  }

  file { "/home/jenkins/tools/jiracli/latest":
    ensure => link,
    target => "/usr/local/jenkins/jiracli/jira-cli-2.1.0",
  }

  file { "/home/jenkins/tools/maven/latest":
    ensure => link,
    target => "/usr/local/asfpackages/maven/apache-maven-3.3.9",
  }

  file { "/home/jenkins/tools/maven/latest3":
    ensure => link,
    target => "/usr/local/asfpackages/maven/apache-maven-3.3.9",
  }

  file { "/home/jenkins/tools/java/latest":
    ensure => link,
    target => "/usr/local/asfpackages/java/jdk1.8.0_92",
  }

  file { "/home/jenkins/tools/java/latest1.4":
    ensure => link,
    target => "/usr/local/jenkins/java/j2sdk1.4.2_19",
  }

  file { "/home/jenkins/tools/java/latest1.5":
    ensure => link,
    target => "/usr/local/jenkins/java/jdk1.5.0_22-64",
  }

  file { "/home/jenkins/tools/java/latest1.6":
    ensure => link,
    target => "/usr/local/jenkins/java/jdk1.6.0_45-64",
  }

  file { "/home/jenkins/tools/java/latest1.7":
    ensure => link,
    target => "/usr/local/jenkins/java/jdk1.7.0_25-64",
  }

  file { "/home/jenkins/tools/java/latest1.8":
    ensure => link,
    target => "/usr/local/asfpackages/java/jdk1.8.0_92",
  }

  service { 'apache2':
    ensure => 'stopped',
  }


}<|MERGE_RESOLUTION|>--- conflicted
+++ resolved
@@ -219,11 +219,7 @@
   build_slaves::symlink_jenkins { $java_jenkins: }
   build_slaves::symlink_asfpackages  { $java_asfpackages: }
 
-<<<<<<< HEAD
-  file { "/usr/local/jenkins/tools/java/ibm-1.7-64":
-=======
   file { "/home/jenkins/tools/java/ibm-1.7-64":
->>>>>>> b6cb9824
     ensure => link,
     target => "/usr/local/asfpackages/java/ibm-java-x86_64-70",
   }
