---
classes: 
  - apt
  - apt::unattended_upgrades
  - apt::update
  - base
  - datadog_agent
  - dnsclient
  - fail2ban_asf::config
  - orthrus
  - postfix::server
  - python
  - subversionclient

base::basepackages:
  - apt-file
  - bash
  - ca-certificates
  - git
  - htop
  - libnet-snmp-perl
  - libsnmp-perl
  - sockstat
  - software-properties-common
  - zsh

apache::mod::geoip::enable: true
apache::mod::geoip::flag: 'MemoryCache'
apache::mod::geoip::db_file:
 - '/usr/share/GeoIP/GeoIP.dat'
 - '/usr/share/GeoIP/GeoIPCity.dat'

apache::mod::ssl::ssl_cipher: 'HIGH:MEDIUM:!aNULL:!MD5:!RC4'

apache::log_formats:
  combined: '<%%JSON:httpd_access%%> {
    \"time\": \"%%{}{%Y-%m-%dT%H:%M:%S%z}t\",
    \"clientip\": \"%a\",
    \"duration\": %D,
    \"status\": %>s,
    \"request\": \"%U%q\",
    \"uri\": \"%U\",
    \"remote_user\": \"%u\",
    \"query_string\": \"%q\",
    \"document\": \"%f\",
    \"bytes\": %B,
    \"request_method\": \"%m\",
    \"referer\": \"%%{}{Referer}i\",
    \"useragent\": \"%%{}{User-agent}i\",
    \"vhost\": \"%%{}{Host}i\",
<<<<<<< HEAD
    \"geo_country\": \"%%{}{GEOIP_COUNTRY_CODE}e\",
    \"geo_long\": \"%%{}{GEOIP_LONGITUDE}e\",
    \"geo_lat\": \"%%{}{GEOIP_LATITUDE}e\",
    \"geo_coords\": \"%%{}{GEOIP_LATITUDE}e,%%{}{GEOIP_LONGITUDE}e\",
    \"geo_city\": \"%%{}{GEOIP_CITY}e\",
    \"geo_combo\": \"%%{}{GEOIP_CITY}e, %%{}{GEOIP_COUNTRY_NAME}e\"
=======
    \"geo_country\": \"%%{}{GEOIP_COUNTRY_CODE}n\",
    \"geo_long\": \"%%{}{GEOIP_LONGITUDE}n\",
    \"geo_lat\": \"%%{}{GEOIP_LATITUDE}n\",
    \"geo_coords\": \"%%{}{GEOIP_LATITUDE}n,%%{}{GEOIP_LONGITUDE}n\",
    \"geo_city\": \"%%{}{GEOIP_CITY}n\",
    \"geo_combo\": \"%%{}{GEOIP_CITY}n, %%{}{GEOIP_COUNTRY_NAME}n\"
>>>>>>> 1835297e
    }'

apt::sources:
  'asf_internal':
     location: 'https://packages.apache.org/asf_internal'
     release: 'trusty'
     repos: 'main'
     key: '390EF70BB1EA12B2773962950EE62FB37A00258D'
     key_server: 'pgp.mit.edu'
     include_deb: true
     include_src: false
  'puppetlabs':
     location: 'https://apt.puppetlabs.com'
     release: 'trusty'
     repos: 'main'
     key: '47B320EB4C7C375AA9DAE1A01054B7A24BD6EC30'
     key_server: 'keyserver.ubuntu.com'
     include_deb: true
     include_src: false
  'puppetdeps':
     location: 'https://apt.puppetlabs.com'
     release: 'trusty'
     repos: 'dependencies'
     key: '47B320EB4C7C375AA9DAE1A01054B7A24BD6EC30'
     key_server: 'keyserver.ubuntu.com'
     include_deb: true
     include_src: false
  'lxc_docker':
    location: 'https://get.docker.io/ubuntu'
    release: 'docker'
    repos: 'main'
    key: '36A1D7869245C8950F966E92D8576A8BA88D21E9'
    key_server: 'hkp://keyserver.ubuntu.com:80'
    include_deb: true
    include_src: false
  'elasticsearch':
    location: 'https://packages.elasticsearch.org/elasticsearch/1.7/debian'
    release: 'stable'
    repos: 'main'
    key: '46095ACC8548582C1A2699A9D27D666CD88E42B4'
    key_server: 'pgp.mit.edu'
    include_deb: true
    include_src: false


apt::force:
  'orthrus':
    release: 'main'
  require: Apt::Source['asf_internal']

apt::unattended_upgrades::update: 1
apt::unattended_upgrades::download: 1
apt::unattended_upgrades::upgrade: 1
apt::unattended_upgrades::autoclean: 7
apt::unattended_upgrades::origins:
  - '${distro_id} ${distro_codename}-security'

base::remove_os_install_user::osinstalluser:  'ubuntu'
base::remove_os_install_user::osinstallgroup: 'ubuntu'

fail2ban::service_status: true

fail2ban_asf::config::filters:
  sshd-asf999:
    filtername: 'sshd-asf999'
    filtersource: 'puppet:///modules/fail2ban_asf/fail2ban/conf/filter.d/sshd-asf999.conf'

fail2ban_asf::config::actions:
  asf999-log:
    actionname: 'asf999-log'
    actionsource: 'puppet:///modules/fail2ban_asf/fail2ban/conf/action.d/asf999-log.conf'

fail2ban_asf::config::jails:
  ssh:
    filter: sshd
    port: ssh
    action:
      - iptables-allports 
    logpath: /var/log/auth.log
    findtime: 1800
    maxretry: 5
    enable: true

  ssh-ddos:
    filter: sshd-ddos
    action:
      - iptables-allports
    logpath: '/var/log/auth.log'
    maxretry: 6
    enable: true

  asf999:
    filter: 'sshd-asf999'
    action:
      - 'asf999-log[name=asf999, dest=root@apache.org, sender=fail2ban@apache.org]'
    logpath: '/var/log/auth.log'
    maxretry: 1
    bantime: 2
    enable: true

ldapclient::install::ubuntu::1404::tlscertpath:  '/etc/ldap/cacerts/ldap-client.pem'
ldapclient::install::ubuntu::1404::pamhostcheck: 'yes'

ldapclient::ldapclient_packages: 
    - ldap-auth-client
    - ldap-utils
    - libldap-2.4-2
    - libpam-ldapd
    - libnss-ldapd
    - libpam-modules
    - nslcd

ldapclient::ldapclient_remove_packages: 
    - nscd
    - libnss-ldap

ldapserver::install::ubuntu::1404::packages:
  - slapd
  - slapd-dbg

ntp::interfaces:
    - eth0
    - lo

postfix::server::myhostname:             "%{::fqdn}"
postfix::server::mydomain:               'apache.org'
postfix::server::mydestination:          "%{::fqdn}, localhost.%{::domain}, localhost"
postfix::server::inet_interfaces:        'localhost'
postfix::server::message_size_limit:     '15360000'
postfix::server::alias_maps:              'hash:/etc/aliases'
postfix::server::mail_name:              "ASF Mail Server at %{::fqdn}"
postfix::server::smtpd_sender_restrictions:
  -  'permit_mynetworks'
  -  'reject_unknown_sender_domain'
postfix::server::smtpd_recipient_restrictions:
  -  'permit_mynetworks'
  -  'reject_unauth_destination'
postfix::server::smtpd_tls_key_file:     '/etc/ssl/private/wildcard.apache.org.key'
postfix::server::smtpd_tls_cert_file:    '/etc/ssl/private/wildcard.apache.org-combined.crt'
postfix::server::ssl:                    'wildcard.apache.org'
postfix::server::submission:             'true'

puppet::puppetconf:                      '/etc/puppet/puppet.conf'

python::dev: true
python::pip: true

snmp:snmpd_options: '-Lsd -Lf /dev/null -u snmp -g snmp -p /var/run/snmpd.pid'

spamassassin::package_list:
  - spamassassin

spamassassin::spamc::haproxy_packagelist:
  - haproxy

spamassassin::sa_update: '/usr/bin/sa-update && /etc/init.d/spamassassin reload'

subversionclient::packages: 
  - subversion
subversionclient::svn_conf_config:       '/etc/subversion/config'
subversionclient::svn_conf_servers:      '/etc/subversion/servers'

subversion_server::packages: 
    - p7zip
    - python-svn
    - s3cmd
    - viewvc

ssh_asf::server_options:
    AuthorizedKeysCommandUser: 'root'

build_slaves::jenkins::jenkins_pub_key:  'AAAAB3NzaC1yc2EAAAABIwAAAIEAtxkcKDiPh1OaVzaVdc80daKq2sRy8aAgt8u2uEcLClzMrnv/g19db7XVggfT4+HPCqcbFbO3mtVnUnWWtuSEpDjqriWnEcSj2G1P53zsdKEu9qCGLmEFMgwcq8b5plv78PRdAQn09WCBI1QrNMypjxgCKhNNn45WqV4AD8Jp7/8='

build_slaves::jenkins::jenkins_packages:
  - asf-build-apache-ant-1.9.4
  - asf-build-apache-forrest-0.9
  - asf-build-apache-maven-2.2.1
  - asf-build-apache-maven-3.0.4
  - asf-build-apache-maven-3.2.1
  - asf-build-clover-ant-2.4.3
  - asf-build-findbugs-2.0.3
  - asf-build-harmony-jdk-713673
  - asf-build-ibmjava2-142
  - asf-build-ibmjava2-amd64-142
  - asf-build-ibm-java2-i386-50
  - asf-build-ibm-java2-x86-64-50
  - asf-build-ibm-java-i386-60
  - asf-build-ibm-java-x86-64-60
  - asf-build-ibm-java-x86-64-70
  - asf-build-j2sdk1.4.2-19
  - asf-build-jdk1.5.0-17-32
  - asf-build-jdk1.5.0-17-64
  - asf-build-jdk1.5.0-22-32
  - asf-build-jdk1.5.0-22-64
  - asf-build-jdk1.6.0-11-32
  - asf-build-jdk1.6.0-11-64
  - asf-build-jdk1.6.0-20-32
  - asf-build-jdk1.6.0-20-32-unlimited-security
  - asf-build-jdk1.6.0-20-64
  - asf-build-jdk1.6.0-27-32
  - asf-build-jdk1.6.0-27-64
  - asf-build-jdk1.6.0-45-32
  - asf-build-jdk1.6.0-45-64
  - asf-build-jdk1.7.0-04
  - asf-build-jdk1.7.0-25-32
  - asf-build-jdk1.7.0-25-64
  - asf-build-jdk1.7.0-32
  - asf-build-jdk1.7.0-55
  - asf-build-jdk1.7.0-64
  - asf-build-jdk1.7.0_79-unlimited-security
  - asf-build-jdk1.8.0
  - asf-build-jira-cli-2.1.0

build_slaves::distro_packages:
  - ant
  - asciidoc
  - autoconf
  - automake
  - bison
  - build-essential
  - cabal-install
  - cmake
  - cppcheck
  - curl
  - debhelper
  - devscripts
  - dh-make
  - emacs24-nox
  - erlang-base
  - erlang-dev
  - erlang-eunit
  - flex
  - g++
  - g++-4.8-multilib
  - g++-multilib
  - gcc-multilib
  - ghc
  - git-core
  - golang
  - golang-go
  - lib32bz2-1.0
  - lib32ncurses5
  - lib32z1
  - libapr1-dev
  - libbit-vector-perl
  - libboost-dev
  - libboost-filesystem-dev
  - libboost-program-options-dev
  - libboost-system-dev
  - libboost-test-dev
  - libc6-dev-i386
  - libclass-accessor-class-perl
  - libcppunit-dev
  - libcurl4-nss-dev
  - libcurl4-openssl-dev
  - libevent-dev
  - libfuse-dev
  - libghc-binary-dev
  - libghc-hashable-dev
  - libghc-http-dev
  - libghc-network-dev
  - libghc-unordered-containers-dev
  - libghc-vector-dev
  - libglib2.0-dev
  - libjpeg8-dev
  - liblzo2-dev
  - liblua5.2-dev
  - libmono-system-web2.0-cil
  - libqt4-dev
  - libsasl2-dev
  - libsnappy-dev
  - libssl-dev
  - libstdc++-4.8-dev
  - libsvn-dev
  - libswt-gtk-3-java
  - libswt-gtk-3-jni
  - libtool
  - libxml-xpath-perl
  - libz-dev
  - linux-headers-3.13.0-36
  - linux-headers-3.13.0-36-generic
  - linux-image-3.13.0-36-generic
  - linux-image-3.13.0-36-lowlatency
  - lua5.2
  - lxc-docker
  - mingw32
  - mingw32-binutils
  - mingw32-runtime
  - mono-devel
  - mono-gmcs
  - nodejs
  - nodejs-dev
  - nodejs-legacy
  - npm
  - nsis
  - php-pear
  - php5
  - php5-cli
  - php5-dev
  - pkg-config
  - protobuf-compiler
  - python-all
  - python-all-dbg
  - python-all-dev
  - python-boto
  - python-dev
  - python-pip
  - python-setuptools
  - python-support
  - re2c
  - ruby
  - ruby-dev
  - screen
  - sharutils
  - shellcheck
  - sloccount
  - tmux
  - unzip
  - xvfb

logrotate::rule:
  apache2:
    name: 'apache2'
    path: '/var/log/apache2/*.log'
    ensure: 'absent'
    compress: true
    compressoptions: '-9'
    rotate: 7
    create_owner: 'root'
    create_group: 'adm'
    rotate_every: 'day'
    create_mode: '0644'
    missingok: true
    dateext: true
    delaycompress: false
    ifempty: false
    create: true
    sharedscripts: true
    postrotate:
      - 'if /etc/init.d/apache2 status > /dev/null ; then /etc/init.d/apache2 reload > /dev/null; fi;'
    prerotate:
      - 'if [ -d /etc/logrotate.d/httpd-prerotate ]; then run-parts /etc/logrotate.d/httpd-prerotate; fi;'<|MERGE_RESOLUTION|>--- conflicted
+++ resolved
@@ -48,21 +48,12 @@
     \"referer\": \"%%{}{Referer}i\",
     \"useragent\": \"%%{}{User-agent}i\",
     \"vhost\": \"%%{}{Host}i\",
-<<<<<<< HEAD
-    \"geo_country\": \"%%{}{GEOIP_COUNTRY_CODE}e\",
-    \"geo_long\": \"%%{}{GEOIP_LONGITUDE}e\",
-    \"geo_lat\": \"%%{}{GEOIP_LATITUDE}e\",
-    \"geo_coords\": \"%%{}{GEOIP_LATITUDE}e,%%{}{GEOIP_LONGITUDE}e\",
-    \"geo_city\": \"%%{}{GEOIP_CITY}e\",
-    \"geo_combo\": \"%%{}{GEOIP_CITY}e, %%{}{GEOIP_COUNTRY_NAME}e\"
-=======
     \"geo_country\": \"%%{}{GEOIP_COUNTRY_CODE}n\",
     \"geo_long\": \"%%{}{GEOIP_LONGITUDE}n\",
     \"geo_lat\": \"%%{}{GEOIP_LATITUDE}n\",
     \"geo_coords\": \"%%{}{GEOIP_LATITUDE}n,%%{}{GEOIP_LONGITUDE}n\",
     \"geo_city\": \"%%{}{GEOIP_CITY}n\",
     \"geo_combo\": \"%%{}{GEOIP_CITY}n, %%{}{GEOIP_COUNTRY_NAME}n\"
->>>>>>> 1835297e
     }'
 
 apt::sources:
