---
classes:
  - aardvark_asf # requires lua deps in basepackages
  - apache
  - apache::mod::proxy
  - apache::mod::proxy_ajp
  - apache::mod::proxy_http
  - apache::mod::rewrite
  - apache::mod::ssl
  - jira_asf
  - oraclejava::install
  - ssl::name::wildcard_apache_org
  - vhosts_asf::modules
  - vhosts_asf::vhosts
  - zmanda_asf::client

apache::default_vhost: false
apache::mpm_module: 'event'

apache::mod::event::listenbacklog:           '1023'
apache::mod::event::maxclients:              '750'
apache::mod::event::maxconnectionsperchild:  '200000'
apache::mod::event::maxrequestworkers:       '3750'
apache::mod::event::maxsparethreads:         '750'
apache::mod::event::minsparethreads:         '150'
apache::mod::event::serverlimit:             '25'
apache::mod::event::startservers:            '5'
apache::mod::event::threadlimit:             '250'
apache::mod::event::threadsperchild:         '150'

apache::mod::ssl::ssl_cipher: 'HIGH:MEDIUM:!aNULL:!MD5:!RC4:!DHE-RSA-AES128-SHA'

base::basepackages:
  - issues-data
  - procmail
  - 'lua5.2'
  - 'liblua5.2-dev'
  - 'lua5.2-cjson'
  - 'lua5.2-socket'
  - 'lua5.2-sec'


# jira_asf class variables.
jira_asf::jira_version: '6.3.4'
jira_asf::pgsql_connector_version: '9.1-903.jdbc4'
jira_asf::parent_dir: '/x1/jira'
jira_asf::server_port: '8008'
jira_asf::connector_port_http: ''
jira_asf::connector_address_ajp: '127.0.0.1'
jira_asf::context_path: '/jira'
jira_asf::docroot: '/var/www'
jira_asf::jvm_min_size: '6144m'
jira_asf::jvm_max_size: '6144m'

<<<<<<< HEAD
apache::logroot: '/x1/apache/'
=======
apache::logroot: '/x1/log'
>>>>>>> 218cb7af

logrotate::rule:
  apache2:
    ensure: 'present'
<<<<<<< HEAD
    path: '/x1/apache/*.log'
=======
    path: '/x1/log/*.log'
>>>>>>> 218cb7af
    delaycompress: true
    ifempty: false
    rotate: 52

oraclejava::install::version: '8'
oraclejava::install::unlimited_jce: true

postfix::server::home_mailbox: 'Maildir/'
postfix::server::inet_interfaces: 'all'
postfix::server::mailbox_command: '/usr/bin/procmail -a "$EXTENSION"'
postfix::server::myorigin: 'apache.org'
postfix::server::relayhost: 'mailrelay1-us-west.apache.org'

vhosts_asf::modules::modules:
  substitute:
    name: 'substitute'
  lua:
    name: 'lua'

vhosts_asf::vhosts::vhosts:
  issues:
    vhost_name: '*'
    ensure: 'present'
    port: 80
    docroot: '/var/www/issues-data'
    servername: 'jira-lw-us.apache.org'
    serveraliases:
      - 'issues.apache.org'
    serveradmin: 'webmaster@apache.org'
    access_log_file: 'issues.apache.org.http_access.log'
    error_log_file: 'issues.apache.org.error.log'
    custom_fragment: |
      Redirect / https://issues.apache.org/
  issues-ssl:
    vhost_name: '*'
    ensure: 'present'
    port: 443
    ssl: true
    ssl_cert: '/etc/ssl/certs/wildcard.apache.org.crt'
    ssl_chain: '/etc/ssl/certs/wildcard.apache.org.chain'
    ssl_key: '/etc/ssl/private/wildcard.apache.org.key'
    docroot: '/var/www/issues-data'
    servername: 'jira-lw-us.apache.org'
    serveraliases:
      - 'issues.apache.org'
    serveradmin: 'webmaster@apache.org'
    access_log_file: 'issues.apache.org.ssl_access.log'
    error_log_file: 'issues.apache.org.error.log'
    custom_fragment: |
      Redirect permanent /bugzilla https://bz.apache.org/bugzilla
      Redirect permanent /SpamAssassin https://bz.apache.org/SpamAssassin
      Redirect permanent /ooo https://bz.apache.org/ooo

      ProxyPreserveHost on

      # Need to use mod_rewrite fir Jira redirects and for when doing maintenance
      RewriteEngine on

      # Proxy requests
      ProxyPass /jira ajp://127.0.0.1:8009/jira   retry=0 timeout=1800 max=400

      # Anti-spam for Aardvark
      LuaScope thread
      LuaInputFilter AntiSpam /usr/local/etc/aardvark/filter.lua input_filter
      <Location /jira/>
        SetInputFilter AntiSpam
      </Location>

      # To enable system maintenance, `touch /etc/tomcat-jira-main.maint`; just remove the file to end maintenance
      RewriteCond /etc/tomcat-jira-main.maint -f
      RewriteCond %%{HIERA}{REQUEST_URI} !/jira/maintenance.html
      RewriteCond %%{HIERA}{REMOTE_ADDR} !104\.220\.47\.204
      RewriteCond %%{HIERA}{REMOTE_ADDR} !174\.56\.74\.156
      RewriteCond %%{HIERA}{REMOTE_ADDR} !140\.211\.11\.9
      RewriteCond %%{HIERA}{REMOTE_ADDR} !49\.183\.185\.118
      RewriteCond %%{HIERA}{REMOTE_ADDR} !138\.201\.63\.136
      RewriteRule ^/jira/(.*) /jira/maintenance.html

      # Fix URLs in SOAP requests
      <Location /jira/rpc/soap>
        AddOutputFilterByType SUBSTITUTE text/xml
        Substitute s!http://issues.apache.org/!https://issues.apache.org/!
      </Location>
      
      # Setup SSL Proxy Support (needed to allow SSL proxying for bloodhound)
      SSLProxyEngine On
      
      # Bloodhound instance on bloodhound-vm.a.o - MEH!
      SSLProxyVerify none
      SSLProxyCheckPeerCN off
      SSLProxyCheckPeerName off
      SSLProxyCheckPeerExpire off
      ProxyPass /bloodhound    https://bloodhound-vm.apache.org/bloodhound
      SetEnvIf Request_URI "^/bloodhound" asf_proxy=bloodhound
<|MERGE_RESOLUTION|>--- conflicted
+++ resolved
@@ -52,20 +52,12 @@
 jira_asf::jvm_min_size: '6144m'
 jira_asf::jvm_max_size: '6144m'
 
-<<<<<<< HEAD
-apache::logroot: '/x1/apache/'
-=======
 apache::logroot: '/x1/log'
->>>>>>> 218cb7af
 
 logrotate::rule:
   apache2:
     ensure: 'present'
-<<<<<<< HEAD
-    path: '/x1/apache/*.log'
-=======
     path: '/x1/log/*.log'
->>>>>>> 218cb7af
     delaycompress: true
     ifempty: false
     rotate: 52
