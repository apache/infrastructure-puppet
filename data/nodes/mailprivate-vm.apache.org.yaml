--- conflicted
+++ resolved
@@ -215,11 +215,7 @@
       Use RenameList "code-awards"            "community-mentors"
       Use RenameList "infrastructure"         "infra-users"
       Use RenameList "infrastructure-private" "infra-private"
-<<<<<<< HEAD
-       # migrated then closed down:
-=======
       # migrated then closed down
->>>>>>> d73d6e45
       Use RenameList "infrastructure-tools"   "infra-tools"
 
       # Public list initially created as private
