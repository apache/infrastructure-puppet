--- conflicted
+++ resolved
@@ -15,9 +15,5 @@
     ip: '10.41.0.6'
     hosts_aliases:
       - 'svn-master.apache.org'
-<<<<<<< HEAD
       - 'svn.us.apache.org'
-=======
-      - 'svn.us.apache.org'
-      - 'svn-us.apache.org'
->>>>>>> 11207e81
+      - 'svn-us.apache.org'